package datadog.trace.agent.test;

import io.opentracing.Tracer;
import io.opentracing.util.GlobalTracer;
import java.io.BufferedReader;
import java.io.File;
import java.io.FileOutputStream;
import java.io.IOException;
import java.io.InputStream;
import java.io.InputStreamReader;
import java.lang.management.ManagementFactory;
import java.lang.management.RuntimeMXBean;
import java.lang.reflect.Field;
import java.net.URL;
import java.util.ArrayList;
import java.util.Arrays;
import java.util.List;
import java.util.Map;
import java.util.UUID;
import java.util.concurrent.TimeUnit;
import java.util.concurrent.TimeoutException;
import java.util.jar.Attributes;
import java.util.jar.JarEntry;
import java.util.jar.JarOutputStream;
import java.util.jar.Manifest;

public class IntegrationTestUtils {

  /** Returns the classloader the core agent is running on. */
  public static ClassLoader getAgentClassLoader() {
    return getAgentFieldClassloader("AGENT_CLASSLOADER");
  }

<<<<<<< HEAD
  private static ClassLoader getTracingAgentFieldClassloader(final String fieldName) {
=======
  /** Returns the classloader the jmxfetch is running on. */
  public static ClassLoader getJmxFetchClassLoader() {
    return getAgentFieldClassloader("JMXFETCH_CLASSLOADER");
  }

  private static ClassLoader getAgentFieldClassloader(final String fieldName) {
>>>>>>> 57458b96
    Field classloaderField = null;
    try {
      final Class<?> agentClass =
          ClassLoader.getSystemClassLoader().loadClass("datadog.trace.bootstrap.Agent");
      classloaderField = agentClass.getDeclaredField(fieldName);
      classloaderField.setAccessible(true);
      return (ClassLoader) classloaderField.get(null);
    } catch (final Exception e) {
      throw new IllegalStateException(e);
    } finally {
      if (null != classloaderField) {
        classloaderField.setAccessible(false);
      }
    }
  }

  /** Returns the URL to the jar the agent appended to the bootstrap classpath * */
  public static ClassLoader getBootstrapProxy() throws Exception {
    final ClassLoader agentClassLoader = getAgentClassLoader();
    final Field field = agentClassLoader.getClass().getDeclaredField("bootstrapProxy");
    try {
      field.setAccessible(true);
      return (ClassLoader) field.get(agentClassLoader);
    } finally {
      field.setAccessible(false);
    }
  }

  /** See {@link IntegrationTestUtils#createJarWithClasses(String, Class[])} */
  public static URL createJarWithClasses(final Class<?>... classes) throws IOException {
    return createJarWithClasses(null, classes);
  }
  /**
   * Create a temporary jar on the filesystem with the bytes of the given classes.
   *
   * <p>The jar file will be removed when the jvm exits.
   *
   * @param mainClassname The name of the class to use for Main-Class and Premain-Class. May be null
   * @param classes classes to package into the jar.
   * @return the location of the newly created jar.
   * @throws IOException
   */
  public static URL createJarWithClasses(final String mainClassname, final Class<?>... classes)
      throws IOException {
    final File tmpJar = File.createTempFile(UUID.randomUUID().toString() + "-", ".jar");
    tmpJar.deleteOnExit();

    final Manifest manifest = new Manifest();
    if (mainClassname != null) {
      final Attributes mainAttributes = manifest.getMainAttributes();
      mainAttributes.put(Attributes.Name.MANIFEST_VERSION, "1.0");
      mainAttributes.put(Attributes.Name.MAIN_CLASS, mainClassname);
      mainAttributes.put(new Attributes.Name("Premain-Class"), mainClassname);
    }
    final JarOutputStream target = new JarOutputStream(new FileOutputStream(tmpJar), manifest);
    for (final Class<?> clazz : classes) {
      addToJar(clazz, target);
    }
    target.close();

    return tmpJar.toURI().toURL();
  }

  private static void addToJar(final Class<?> clazz, final JarOutputStream jarOutputStream)
      throws IOException {
    InputStream inputStream = null;
    ClassLoader loader = clazz.getClassLoader();
    if (null == loader) {
      // bootstrap resources can be fetched through the system loader
      loader = ClassLoader.getSystemClassLoader();
    }
    try {
      final JarEntry entry = new JarEntry(getResourceName(clazz.getName()));
      jarOutputStream.putNextEntry(entry);
      inputStream = loader.getResourceAsStream(getResourceName(clazz.getName()));

      final byte[] buffer = new byte[1024];
      while (true) {
        final int count = inputStream.read(buffer);
        if (count == -1) {
          break;
        }
        jarOutputStream.write(buffer, 0, count);
      }
      jarOutputStream.closeEntry();
    } finally {
      if (inputStream != null) {
        inputStream.close();
      }
    }
  }

  public static void registerOrReplaceGlobalTracer(final Tracer tracer) {
    try {
      GlobalTracer.register(tracer);
    } catch (final Exception e) {
      // Force it anyway using reflection
      Field field = null;
      try {
        field = GlobalTracer.class.getDeclaredField("tracer");
        field.setAccessible(true);
        field.set(null, tracer);
      } catch (final Exception e2) {
        throw new IllegalStateException(e2);
      } finally {
        if (null != field) {
          field.setAccessible(false);
        }
      }
    }

    if (!GlobalTracer.isRegistered()) {
      throw new RuntimeException("Unable to register the global tracer.");
    }
  }

  /** com.foo.Bar -> com/foo/Bar.class */
  public static String getResourceName(final String className) {
    return className.replace('.', '/') + ".class";
  }

  public static String[] getBootstrapPackagePrefixes() throws Exception {
    final Field f =
        getAgentClassLoader()
            .loadClass("datadog.trace.agent.tooling.Constants")
            .getField("BOOTSTRAP_PACKAGE_PREFIXES");
    return (String[]) f.get(null);
  }

  public static String[] getAgentPackagePrefixes() throws Exception {
    final Field f =
        getAgentClassLoader()
            .loadClass("datadog.trace.agent.tooling.Constants")
            .getField("AGENT_PACKAGE_PREFIXES");
    return (String[]) f.get(null);
  }

  private static String getAgentArgument() {
    final RuntimeMXBean runtimeMxBean = ManagementFactory.getRuntimeMXBean();
    for (final String arg : runtimeMxBean.getInputArguments()) {
      if (arg.startsWith("-javaagent")) {
        return arg;
      }
    }

    throw new RuntimeException("Agent jar not found");
  }

  /**
   * On a separate JVM, run the main method for a given class.
   *
   * @param mainClassName The name of the entry point class. Must declare a main method.
   * @param printOutputStreams if true, print stdout and stderr of the child jvm
   * @return the return code of the child jvm
   * @throws Exception
   */
  public static int runOnSeparateJvm(
      final String mainClassName,
      final String[] jvmArgs,
      final String[] mainMethodArgs,
      final Map<String, String> envVars,
      final boolean printOutputStreams)
      throws Exception {

    final String separator = System.getProperty("file.separator");
    final String classpath = System.getProperty("java.class.path");
    final String path = System.getProperty("java.home") + separator + "bin" + separator + "java";

    final List<String> vmArgsList = new ArrayList<>(Arrays.asList(jvmArgs));
    vmArgsList.add(getAgentArgument());

    final List<String> commands = new ArrayList<>();
    commands.add(path);
    commands.addAll(vmArgsList);
    commands.add("-cp");
    commands.add(classpath);
    commands.add(mainClassName);
    commands.addAll(Arrays.asList(mainMethodArgs));
    final ProcessBuilder processBuilder = new ProcessBuilder(commands.toArray(new String[0]));
    processBuilder.environment().putAll(envVars);

    final Process process = processBuilder.start();

    final StreamGobbler errorGobbler =
        new StreamGobbler(process.getErrorStream(), "ERROR", printOutputStreams);
    final StreamGobbler outputGobbler =
        new StreamGobbler(process.getInputStream(), "OUTPUT", printOutputStreams);
    outputGobbler.start();
    errorGobbler.start();

    waitFor(process, 30, TimeUnit.SECONDS);

    outputGobbler.join();
    errorGobbler.join();

    return process.exitValue();
  }

  private static void waitFor(final Process process, final long timeout, final TimeUnit unit)
      throws InterruptedException, TimeoutException {
    final long startTime = System.nanoTime();
    long rem = unit.toNanos(timeout);

    do {
      try {
        process.exitValue();
        return;
      } catch (final IllegalThreadStateException ex) {
        if (rem > 0) {
          Thread.sleep(Math.min(TimeUnit.NANOSECONDS.toMillis(rem) + 1, 100));
        }
      }
      rem = unit.toNanos(timeout) - (System.nanoTime() - startTime);
    } while (rem > 0);
    throw new TimeoutException();
  }

  private static class StreamGobbler extends Thread {
    InputStream stream;
    String type;
    boolean print;

    private StreamGobbler(final InputStream stream, final String type, final boolean print) {
      this.stream = stream;
      this.type = type;
      this.print = print;
    }

    @Override
    public void run() {
      try {
        final BufferedReader reader = new BufferedReader(new InputStreamReader(stream));
        String line = null;
        while ((line = reader.readLine()) != null) {
          if (print) {
            System.out.println(type + "> " + line);
          }
        }
      } catch (final IOException e) {
        e.printStackTrace();
      }
    }
  }
}<|MERGE_RESOLUTION|>--- conflicted
+++ resolved
@@ -31,16 +31,12 @@
     return getAgentFieldClassloader("AGENT_CLASSLOADER");
   }
 
-<<<<<<< HEAD
-  private static ClassLoader getTracingAgentFieldClassloader(final String fieldName) {
-=======
   /** Returns the classloader the jmxfetch is running on. */
   public static ClassLoader getJmxFetchClassLoader() {
     return getAgentFieldClassloader("JMXFETCH_CLASSLOADER");
   }
 
   private static ClassLoader getAgentFieldClassloader(final String fieldName) {
->>>>>>> 57458b96
     Field classloaderField = null;
     try {
       final Class<?> agentClass =
